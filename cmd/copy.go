// Copyright © 2017 Microsoft <wastore@microsoft.com>
//
// Permission is hereby granted, free of charge, to any person obtaining a copy
// of this software and associated documentation files (the "Software"), to deal
// in the Software without restriction, including without limitation the rights
// to use, copy, modify, merge, publish, distribute, sublicense, and/or sell
// copies of the Software, and to permit persons to whom the Software is
// furnished to do so, subject to the following conditions:
//
// The above copyright notice and this permission notice shall be included in
// all copies or substantial portions of the Software.
//
// THE SOFTWARE IS PROVIDED "AS IS", WITHOUT WARRANTY OF ANY KIND, EXPRESS OR
// IMPLIED, INCLUDING BUT NOT LIMITED TO THE WARRANTIES OF MERCHANTABILITY,
// FITNESS FOR A PARTICULAR PURPOSE AND NONINFRINGEMENT. IN NO EVENT SHALL THE
// AUTHORS OR COPYRIGHT HOLDERS BE LIABLE FOR ANY CLAIM, DAMAGES OR OTHER
// LIABILITY, WHETHER IN AN ACTION OF CONTRACT, TORT OR OTHERWISE, ARISING FROM,
// OUT OF OR IN CONNECTION WITH THE SOFTWARE OR THE USE OR OTHER DEALINGS IN
// THE SOFTWARE.

package cmd

import (
	"bufio"
	"context"
	"encoding/json"
	"errors"
	"fmt"
	"io"
	"math"
	"net/url"
	"os"
	"runtime"
	"strings"
	"time"

	"github.com/Azure/azure-pipeline-go/pipeline"

	"github.com/Azure/azure-storage-blob-go/azblob"
	"github.com/spf13/cobra"

	"github.com/Azure/azure-storage-azcopy/common"
	"github.com/Azure/azure-storage-azcopy/ste"
)

const pipingUploadParallelism = 5
const pipingDefaultBlockSize = 8 * 1024 * 1024

// For networking throughput in Mbps, (and only for networking), we divide by 1000*1000 (not 1024 * 1024) because
// networking is traditionally done in base 10 units (not base 2).
// E.g. "gigabit ethernet" means 10^9 bits/sec, not 2^30. So by using base 10 units
// we give the best correspondence to the sizing of the user's network pipes.
// See https://networkengineering.stackexchange.com/questions/3628/iec-or-si-units-binary-prefixes-used-for-network-measurement
// NOTE that for everything else in the app (e.g. sizes of files) we use the base 2 units (i.e. 1024 * 1024) because
// for RAM and disk file sizes, it is conventional to use the power-of-two-based units.
const base10Mega = 1000 * 1000

const pipeLocation = "~pipe~"

// represents the raw copy command input from the user
type rawCopyCmdArgs struct {
	// from arguments
	src    string
	dst    string
	fromTo string
	//blobUrlForRedirection string

	// new include/exclude only apply to file names
	// implemented for remove (and sync) only
	include               string
	exclude               string
	includePath           string // NOTE: This gets handled like list-of-files! It may LOOK like a bug, but it is not.
	excludePath           string
	includeFileAttributes string
	excludeFileAttributes string

	// filters from flags
	listOfFilesToCopy string
	recursive         bool
	stripTopDir       bool
	followSymlinks    bool
	autoDecompress    bool
	// forceWrite flag is used to define the User behavior
	// to overwrite the existing blobs or not.
	forceWrite string

	// options from flags
	blockSizeMB              float64
	metadata                 string
	contentType              string
	contentEncoding          string
	contentDisposition       string
	contentLanguage          string
	cacheControl             string
	noGuessMimeType          bool
	preserveLastModifiedTime bool
	putMd5                   bool
	md5ValidationOption      string
	CheckLength              bool
	// defines the type of the blob at the destination in case of upload / account to account copy
	blobType      string
	blockBlobTier string
	pageBlobTier  string
	output        string // TODO: Is this unused now? replaced with param at root level?
	logVerbosity  string
	// list of blobTypes to exclude while enumerating the transfer
	excludeBlobType string
	// whether user wants to preserve full properties during service to service copy, the default value is true.
	// For S3 and Azure File non-single file source, as list operation doesn't return full properties of objects/files,
	// to preserve full properties AzCopy needs to send one additional request per object/file.
	s2sPreserveProperties bool
	// useful when preserveS3Properties set to true, enables get S3 objects' or Azure files' properties during s2s copy in backend, the default value is true
	s2sGetPropertiesInBackend bool
	// whether user wants to preserve access tier during service to service copy, the default value is true.
	// In some case, e.g. target is a GPv1 storage account, access tier cannot be set properly.
	// In such cases, use s2sPreserveAccessTier=false to bypass the access tier copy.
	// For more details, please refer to https://docs.microsoft.com/en-us/azure/storage/blobs/storage-blob-storage-tiers
	s2sPreserveAccessTier bool
	// whether user wants to check if source has changed after enumerating, the default value is true.
	// For S2S copy, as source is a remote resource, validating whether source has changed need additional request costs.
	s2sSourceChangeValidation bool
	// specify how user wants to handle invalid metadata.
	s2sInvalidMetadataHandleOption string
}

func (raw *rawCopyCmdArgs) parsePatterns(pattern string) (cookedPatterns []string) {
	cookedPatterns = make([]string, 0)
	rawPatterns := strings.Split(pattern, ";")
	for _, pattern := range rawPatterns {

		// skip the empty patterns
		if len(pattern) != 0 {
			cookedPatterns = append(cookedPatterns, pattern)
		}
	}

	return
}

// blocSizeInBytes converts a FLOATING POINT number of MiB, to a number of bytes
// A non-nil error is returned if the conversion is not possible to do accurately (e.g. it comes out of a fractional number of bytes)
// The purpose of using floating point is to allow specialist users (e.g. those who want small block sizes to tune their read IOPS)
// to use fractions of a MiB. E.g.
// 0.25 = 256 KiB
// 0.015625 = 16 KiB
func blockSizeInBytes(rawBlockSizeInMiB float64) (uint32, error) {
	if rawBlockSizeInMiB < 0 {
		return 0, errors.New("negative block size not allowed")
	}
	rawSizeInBytes := rawBlockSizeInMiB * 1024 * 1024 // internally we use bytes, but users' convenience the command line uses MiB
	if rawSizeInBytes > math.MaxUint32 {
		return 0, errors.New("block size too big for uint32")
	}
	const epsilon = 0.001 // arbitrarily using a tolerance of 1000th of a byte
	_, frac := math.Modf(rawSizeInBytes)
	isWholeNumber := frac < epsilon || frac > 1.0-epsilon // frac is very close to 0 or 1, so rawSizeInBytes is (very close to) an integer
	if !isWholeNumber {
		return 0, fmt.Errorf("while fractional numbers of MiB are allowed as the block size, the fraction must result to a whole number of bytes. %.12f MiB resolves to %.3f bytes", rawBlockSizeInMiB, rawSizeInBytes)
	}
	return uint32(math.Round(rawSizeInBytes)), nil
}

// validates and transform raw input into cooked input
func (raw rawCopyCmdArgs) cook() (cookedCopyCmdArgs, error) {
	// generate a unique job ID
	return raw.cookWithId(common.NewJobID())
}

func (raw rawCopyCmdArgs) cookWithId(jobId common.JobID) (cookedCopyCmdArgs, error) {

	cooked := cookedCopyCmdArgs{
		jobID: jobId,
	}

	fromTo, err := validateFromTo(raw.src, raw.dst, raw.fromTo) // TODO: src/dst
	if err != nil {
		return cooked, err
	}
	cooked.source = raw.src
	cooked.destination = raw.dst

	if strings.EqualFold(cooked.destination, common.Dev_Null) && runtime.GOOS == "windows" {
		cooked.destination = common.Dev_Null // map all capitalizations of "NUL"/"nul" to one because (on Windows) they all mean the same thing
	}

	cooked.fromTo = fromTo

	// copy&transform flags to type-safety
	cooked.stripTopDir = raw.stripTopDir
	cooked.recursive = raw.recursive
	cooked.followSymlinks = raw.followSymlinks
	err = cooked.forceWrite.Parse(raw.forceWrite)
	if err != nil {
		return cooked, err
	}
	allowAutoDecompress := fromTo == common.EFromTo.BlobLocal() || fromTo == common.EFromTo.FileLocal()
	if raw.autoDecompress && !allowAutoDecompress {
		return cooked, errors.New("automatic decompression is only supported for downloads from Blob and Azure Files") // as at Sept 2019, our ADLS Gen 2 Swagger does not include content-encoding for directory (path) listings so we can't support it there
	}
	cooked.autoDecompress = raw.autoDecompress

	// cooked.stripTopDir is effectively a workaround for the lack of wildcards in remote sources.
	// Local, however, still supports wildcards, and thus needs its top directory stripped whenever a wildcard is used.
	// Thus, we check for wildcards and instruct the processor to strip the top dir later instead of repeatedly checking cca.source for wildcards.
	if fromTo.From() == common.ELocation.Local() && strings.Contains(cooked.source, "*") {
		cooked.stripTopDir = true
	}

	cooked.blockSize, err = blockSizeInBytes(raw.blockSizeMB)
	if err != nil {
		return cooked, err
	}

	// parse the given blob type.
	err = cooked.blobType.Parse(raw.blobType)
	if err != nil {
		return cooked, err
	}

	// If the given blobType is AppendBlob, block-size-mb should not be greater than
	// 4MB.
	if cookedSize, _ := blockSizeInBytes(raw.blockSizeMB); cooked.blobType == common.EBlobType.AppendBlob() && cookedSize > common.MaxAppendBlobBlockSize {
		return cooked, fmt.Errorf("block size cannot be greater than 4MB for AppendBlob blob type")
	}

	err = cooked.blockBlobTier.Parse(raw.blockBlobTier)
	if err != nil {
		return cooked, err
	}
	err = cooked.pageBlobTier.Parse(raw.pageBlobTier)
	if err != nil {
		return cooked, err
	}
	err = cooked.logVerbosity.Parse(raw.logVerbosity)
	if err != nil {
		return cooked, err
	}

	// Everything uses the new implementation of list-of-files now.
	// This handles both list-of-files and include-path as a list enumerator.
	// This saves us time because we know *exactly* what we're looking for right off the bat.
	// Note that exclude-path is handled as a filter unlike include-path.

	if (len(raw.include) > 0 || len(raw.exclude) > 0) && cooked.fromTo == common.EFromTo.BlobFSTrash() {
		return cooked, fmt.Errorf("include/exclude flags are not supported for this destination")
	}

	// unbuffered so this reads as we need it to rather than all at once in bulk
	listChan := make(chan string)
	var f *os.File

	if raw.listOfFilesToCopy != "" {
		f, err = os.Open(raw.listOfFilesToCopy)

		if err != nil {
			return cooked, fmt.Errorf("cannot open %s file passed with the list-of-file flag", raw.listOfFilesToCopy)
		}
	}

	// Prepare UTF-8 byte order marker
	utf8BOM := string([]byte{0xEF, 0xBB, 0xBF})

	go func() {
		defer close(listChan)

		if f != nil {
			scanner := bufio.NewScanner(f)
			checkBOM := false
			for scanner.Scan() {
				v := scanner.Text()

				// Yes, the UTF-8 BOM has valid characters (butwhytho*10)
				// Check it on the first line and remove it if necessary.
				if !checkBOM {
					v = strings.TrimPrefix(v, utf8BOM)
					checkBOM = true
				}

				// empty strings should be ignored, otherwise the source root itself is selected
				if len(v) > 0 {
					listChan <- v
				}
			}
		}

		// This occurs much earlier than the other include or exclude filters. It would be preferable to move them closer later on in the refactor.
		includePathList := raw.parsePatterns(raw.includePath)

		for _, v := range includePathList {
			// empty strings should be ignored, otherwise the source root itself is selected
			if len(v) > 0 {
				listChan <- v
			}
		}
	}()

	// A combined implementation reduces the amount of code duplication present.
	// However, it _does_ increase the amount of code-intertwining present.
	if raw.listOfFilesToCopy != "" && raw.includePath != "" {
		return cooked, errors.New("cannot combine list of files and include path")
	}

	if raw.listOfFilesToCopy != "" || raw.includePath != "" {
		cooked.listOfFilesChannel = listChan
	}

	cooked.metadata = raw.metadata
	cooked.contentType = raw.contentType
	cooked.contentEncoding = raw.contentEncoding
	cooked.contentLanguage = raw.contentLanguage
	cooked.contentDisposition = raw.contentDisposition
	cooked.cacheControl = raw.cacheControl
	cooked.noGuessMimeType = raw.noGuessMimeType
	cooked.preserveLastModifiedTime = raw.preserveLastModifiedTime

	if cooked.contentType != "" {
		cooked.noGuessMimeType = true // As specified in the help text, noGuessMimeType is inferred here.
	}

	cooked.putMd5 = raw.putMd5
	err = cooked.md5ValidationOption.Parse(raw.md5ValidationOption)
	if err != nil {
		return cooked, err
	}

	cooked.CheckLength = raw.CheckLength
	// length of devnull will be 0, thus this will always fail unless downloading an empty file
	if cooked.destination == common.Dev_Null {
		cooked.CheckLength = false
	}

	// if redirection is triggered, avoid printing any output
	if cooked.isRedirection() {
		glcm.SetOutputFormat(common.EOutputFormat.None())
	}

	// check for the flag value relative to fromTo location type
	// Example1: for Local to Blob, preserve-last-modified-time flag should not be set to true
	// Example2: for Blob to Local, follow-symlinks, blob-tier flags should not be provided with values.
	switch cooked.fromTo {
	case common.EFromTo.LocalBlobFS():
		if cooked.blobType != common.EBlobType.Detect() {
			return cooked, fmt.Errorf("blob-type is not supported on ADLS Gen 2")
		}
		if cooked.preserveLastModifiedTime {
			return cooked, fmt.Errorf("preserve-last-modified-time is not supported while uploading")
		}
		if cooked.blockBlobTier != common.EBlockBlobTier.None() ||
			cooked.pageBlobTier != common.EPageBlobTier.None() {
			return cooked, fmt.Errorf("blob-tier is not supported while uploading to ADLS Gen 2")
		}
		if cooked.s2sPreserveProperties {
			return cooked, fmt.Errorf("s2s-preserve-properties is not supported while uploading")
		}
		if cooked.s2sPreserveAccessTier {
			return cooked, fmt.Errorf("s2s-preserve-access-tier is not supported while uploading")
		}
		if cooked.s2sInvalidMetadataHandleOption != common.DefaultInvalidMetadataHandleOption {
			return cooked, fmt.Errorf("s2s-handle-invalid-metadata is not supported while uploading")
		}
		if cooked.s2sSourceChangeValidation {
			return cooked, fmt.Errorf("s2s-detect-source-changed is not supported while uploading")
		}
	case common.EFromTo.LocalBlob():
		if cooked.preserveLastModifiedTime {
			return cooked, fmt.Errorf("preserve-last-modified-time is not supported while uploading")
		}
		if cooked.s2sPreserveProperties {
			return cooked, fmt.Errorf("s2s-preserve-properties is not supported while uploading")
		}
		if cooked.s2sPreserveAccessTier {
			return cooked, fmt.Errorf("s2s-preserve-access-tier is not supported while uploading")
		}
		if cooked.s2sInvalidMetadataHandleOption != common.DefaultInvalidMetadataHandleOption {
			return cooked, fmt.Errorf("s2s-handle-invalid-metadata is not supported while uploading")
		}
		if cooked.s2sSourceChangeValidation {
			return cooked, fmt.Errorf("s2s-detect-source-changed is not supported while uploading")
		}
	case common.EFromTo.LocalFile():
		if cooked.preserveLastModifiedTime {
			return cooked, fmt.Errorf("preserve-last-modified-time is not supported while uploading")
		}
		if cooked.blockBlobTier != common.EBlockBlobTier.None() ||
			cooked.pageBlobTier != common.EPageBlobTier.None() {
			return cooked, fmt.Errorf("blob-tier is not supported while uploading to Azure File")
		}
		if cooked.s2sPreserveProperties {
			return cooked, fmt.Errorf("s2s-preserve-properties is not supported while uploading")
		}
		if cooked.s2sPreserveAccessTier {
			return cooked, fmt.Errorf("s2s-preserve-access-tier is not supported while uploading")
		}
		if cooked.s2sInvalidMetadataHandleOption != common.DefaultInvalidMetadataHandleOption {
			return cooked, fmt.Errorf("s2s-handle-invalid-metadata is not supported while uploading")
		}
		if cooked.s2sSourceChangeValidation {
			return cooked, fmt.Errorf("s2s-detect-source-changed is not supported while uploading")
		}
		if cooked.blobType != common.EBlobType.Detect() {
			return cooked, fmt.Errorf("blob-type is not supported on Azure File")
		}
	case common.EFromTo.BlobLocal(),
		common.EFromTo.FileLocal(),
		common.EFromTo.BlobFSLocal():
		if cooked.followSymlinks {
			return cooked, fmt.Errorf("follow-symlinks flag is not supported while downloading")
		}
		if cooked.blockBlobTier != common.EBlockBlobTier.None() ||
			cooked.pageBlobTier != common.EPageBlobTier.None() {
			return cooked, fmt.Errorf("blob-tier is not supported while downloading")
		}
		if cooked.noGuessMimeType {
			return cooked, fmt.Errorf("no-guess-mime-type is not supported while downloading")
		}
		if len(cooked.contentType) > 0 || len(cooked.contentEncoding) > 0 || len(cooked.contentLanguage) > 0 || len(cooked.contentDisposition) > 0 || len(cooked.cacheControl) > 0 || len(cooked.metadata) > 0 {
			return cooked, fmt.Errorf("content-type, content-encoding, content-language, content-disposition, cache-control, or metadata is not supported while downloading")
		}
		if cooked.s2sPreserveProperties {
			return cooked, fmt.Errorf("s2s-preserve-properties is not supported while downloading")
		}
		if cooked.s2sPreserveAccessTier {
			return cooked, fmt.Errorf("s2s-preserve-access-tier is not supported while downloading")
		}
		if cooked.s2sInvalidMetadataHandleOption != common.DefaultInvalidMetadataHandleOption {
			return cooked, fmt.Errorf("s2s-handle-invalid-metadata is not supported while downloading")
		}
		if cooked.s2sSourceChangeValidation {
			return cooked, fmt.Errorf("s2s-detect-source-changed is not supported while downloading")
		}
	case common.EFromTo.BlobBlob(),
		common.EFromTo.FileBlob(),
		common.EFromTo.S3Blob():
		if cooked.preserveLastModifiedTime {
			return cooked, fmt.Errorf("preserve-last-modified-time is not supported while copying from service to service")
		}
		if cooked.followSymlinks {
			return cooked, fmt.Errorf("follow-symlinks flag is not supported while copying from service to service")
		}
		// Disabling blob tier override, when copying block -> block blob or page -> page blob, blob tier will be kept,
		// For s3 and file, only hot block blob tier is supported.
		if cooked.fromTo == common.EFromTo.FileBlob() && cooked.blobType != common.EBlobType.Detect() {
			return cooked, fmt.Errorf("blob-type is not supported while copying from file to blob")
		}
		if cooked.fromTo == common.EFromTo.S3Blob() && cooked.blobType != common.EBlobType.Detect() {
			return cooked, fmt.Errorf("blob-type is not supported while copying from s3 to blob")
		}
		if cooked.blockBlobTier != common.EBlockBlobTier.None() ||
			cooked.pageBlobTier != common.EPageBlobTier.None() {
			return cooked, fmt.Errorf("blob-tier is not supported while copying from sevice to service")
		}
		if cooked.noGuessMimeType {
			return cooked, fmt.Errorf("no-guess-mime-type is not supported while copying from service to service")
		}
		if len(cooked.contentType) > 0 || len(cooked.contentEncoding) > 0 || len(cooked.contentLanguage) > 0 || len(cooked.contentDisposition) > 0 || len(cooked.cacheControl) > 0 || len(cooked.metadata) > 0 {
			return cooked, fmt.Errorf("content-type, content-encoding, content-language, content-disposition, cache-control, or metadata is not supported while copying from service to service")
		}
	}
	if err = validatePutMd5(cooked.putMd5, cooked.fromTo); err != nil {
		return cooked, err
	}
	if err = validateMd5Option(cooked.md5ValidationOption, cooked.fromTo); err != nil {
		return cooked, err
	}

	// If the user has provided some input with excludeBlobType flag, parse the input.
	if len(raw.excludeBlobType) > 0 {
		// Split the string using delimeter ';' and parse the individual blobType
		blobTypes := strings.Split(raw.excludeBlobType, ";")
		for _, blobType := range blobTypes {
			var eBlobType common.BlobType
			err := eBlobType.Parse(blobType)
			if err != nil {
				return cooked, fmt.Errorf("error parsing the exclude-blob-type %s provided with exclude-blob-type flag ", blobType)
			}
			cooked.excludeBlobType = append(cooked.excludeBlobType, eBlobType.ToAzBlobType())
		}
	}

	cooked.s2sPreserveProperties = raw.s2sPreserveProperties
	cooked.s2sGetPropertiesInBackend = raw.s2sGetPropertiesInBackend
	cooked.s2sPreserveAccessTier = raw.s2sPreserveAccessTier
	cooked.s2sSourceChangeValidation = raw.s2sSourceChangeValidation

	err = cooked.s2sInvalidMetadataHandleOption.Parse(raw.s2sInvalidMetadataHandleOption)
	if err != nil {
		return cooked, err
	}

	// parse the filter patterns
	cooked.includePatterns = raw.parsePatterns(raw.include)
	cooked.excludePatterns = raw.parsePatterns(raw.exclude)
	cooked.excludePathPatterns = raw.parsePatterns(raw.excludePath)

	if (raw.includeFileAttributes != "" || raw.excludeFileAttributes != "") && fromTo.From() != common.ELocation.Local() {
		return cooked, errors.New("cannot check file attributes on remote objects")
	}
	cooked.includeFileAttributes = raw.parsePatterns(raw.includeFileAttributes)
	cooked.excludeFileAttributes = raw.parsePatterns(raw.excludeFileAttributes)

	return cooked, nil
}

// When other commands use the copy command arguments to cook cook, set the blobType to None and validation option
// else parsing the arguments will fail.
func (raw *rawCopyCmdArgs) setMandatoryDefaults() {
	raw.blobType = common.EBlobType.Detect().String()
	raw.blockBlobTier = common.EBlockBlobTier.None().String()
	raw.pageBlobTier = common.EPageBlobTier.None().String()
	raw.md5ValidationOption = common.DefaultHashValidationOption.String()
	raw.s2sInvalidMetadataHandleOption = common.DefaultInvalidMetadataHandleOption.String()
	raw.forceWrite = common.EOverwriteOption.True().String()
}

func validatePutMd5(putMd5 bool, fromTo common.FromTo) error {
	if putMd5 && !fromTo.IsUpload() {
		return fmt.Errorf("put-md5 is set but the job is not an upload")
	}
	return nil
}

func validateMd5Option(option common.HashValidationOption, fromTo common.FromTo) error {
	hasMd5Validation := option != common.DefaultHashValidationOption
	if hasMd5Validation && !fromTo.IsDownload() {
		return fmt.Errorf("check-md5 is set but the job is not a download")
	}
	return nil
}

// represents the processed copy command input from the user
type cookedCopyCmdArgs struct {
	// from arguments
	source         string
	sourceSAS      string
	destination    string
	destinationSAS string
	fromTo         common.FromTo

	// new include/exclude only apply to file names
	// implemented for remove (and sync) only
	// includePathPatterns are handled like a list-of-files. Do not panic. This is not a bug that it is not present here.
	includePatterns       []string
	excludePatterns       []string
	excludePathPatterns   []string
	includeFileAttributes []string
	excludeFileAttributes []string

	// filters from flags
	listOfFilesChannel chan string // Channels are nullable.
	recursive          bool
	stripTopDir        bool
	followSymlinks     bool
	forceWrite         common.OverwriteOption
	autoDecompress     bool

	// options from flags
	blockSize uint32
	// list of blobTypes to exclude while enumerating the transfer
	excludeBlobType          []azblob.BlobType
	blobType                 common.BlobType
	blockBlobTier            common.BlockBlobTier
	pageBlobTier             common.PageBlobTier
	metadata                 string
	contentType              string
	contentEncoding          string
	contentLanguage          string
	contentDisposition       string
	cacheControl             string
	noGuessMimeType          bool
	preserveLastModifiedTime bool
	putMd5                   bool
	md5ValidationOption      common.HashValidationOption
	CheckLength              bool
	logVerbosity             common.LogLevel
	// commandString hold the user given command which is logged to the Job log file
	commandString string

	// generated
	jobID common.JobID

	// extracted from the input
	credentialInfo common.CredentialInfo

	// variables used to calculate progress
	// intervalStartTime holds the last time value when the progress summary was fetched
	// the value of this variable is used to calculate the throughput
	// it gets updated every time the progress summary is fetched
	intervalStartTime        time.Time
	intervalBytesTransferred uint64

	// used to calculate job summary
	jobStartTime time.Time

	// this flag is set by the enumerator
	// it is useful to indicate whether we are simply waiting for the purpose of cancelling
	isEnumerationComplete bool

	// whether user wants to preserve full properties during service to service copy, the default value is true.
	// For S3 and Azure File non-single file source, as list operation doesn't return full properties of objects/files,
	// to preserve full properties AzCopy needs to send one additional request per object/file.
	s2sPreserveProperties bool
	// useful when preserveS3Properties set to true, enables get S3 objects' or Azure files' properties during s2s copy in backend, the default value is true
	s2sGetPropertiesInBackend bool
	// whether user wants to preserve access tier during service to service copy, the default value is true.
	// In some case, e.g. target is a GPv1 storage account, access tier cannot be set properly.
	// In such cases, use s2sPreserveAccessTier=false to bypass the access tier copy.
	// For more details, please refer to https://docs.microsoft.com/en-us/azure/storage/blobs/storage-blob-storage-tiers
	s2sPreserveAccessTier bool
	// whether user wants to check if source has changed after enumerating, the default value is true.
	// For S2S copy, as source is a remote resource, validating whether source has changed need additional request costs.
	s2sSourceChangeValidation bool
	// specify how user wants to handle invalid metadata.
	s2sInvalidMetadataHandleOption common.InvalidMetadataHandleOption

	// followup/cleanup properties are NOT available on resume, and so should not be used for jobs that may be resumed
	// TODO: consider find a way to enforce that, or else to allow them to be preserved. Initially, they are just for benchmark jobs, so not a problem immediately because those jobs can't be resumed, by design.
	followupJobArgs   *cookedCopyCmdArgs
	priorJobExitCode  *common.ExitCode
	isCleanupJob      bool // triggers abbreviated status reporting, since we don't want full reporting for cleanup jobs
	cleanupJobMessage string
}

func (cca *cookedCopyCmdArgs) isRedirection() bool {
	switch cca.fromTo {
	case common.EFromTo.BlobPipe():
		fallthrough
	case common.EFromTo.PipeBlob():
		return true
	default:
		return false
	}
}

func (cca *cookedCopyCmdArgs) process() error {
	if cca.isRedirection() {
		err := cca.processRedirectionCopy()

		if err != nil {
			return err
		}

		// if no error, the operation is now complete
		glcm.Exit(nil, common.EExitCode.Success())
	}
	return cca.processCopyJobPartOrders()
}

// TODO discuss with Jeff what features should be supported by redirection, such as metadata, content-type, etc.
func (cca *cookedCopyCmdArgs) processRedirectionCopy() error {
	if cca.fromTo == common.EFromTo.PipeBlob() {
		return cca.processRedirectionUpload(cca.destination, cca.blockSize)
	} else if cca.fromTo == common.EFromTo.BlobPipe() {
		return cca.processRedirectionDownload(cca.source)
	}

	return fmt.Errorf("unsupported redirection type: %s", cca.fromTo)
}

func (cca *cookedCopyCmdArgs) processRedirectionDownload(blobUrl string) error {
	ctx := context.WithValue(context.TODO(), ste.ServiceAPIVersionOverride, ste.DefaultServiceApiVersion)

	// step 0: check the Stdout before uploading
	_, err := os.Stdout.Stat()
	if err != nil {
		return fmt.Errorf("fatal: cannot write to Stdout due to error: %s", err.Error())
	}

	// step 1: initialize pipeline
	p, err := createBlobPipeline(ctx, common.CredentialInfo{CredentialType: common.ECredentialType.Anonymous()})
	if err != nil {
		return err
	}

	// step 2: parse source url
	u, err := url.Parse(blobUrl)
	if err != nil {
		return fmt.Errorf("fatal: cannot parse source blob URL due to error: %s", err.Error())
	}

	// step 3: start download
	blobURL := azblob.NewBlobURL(*u, p)
	blobStream, err := blobURL.Download(ctx, 0, azblob.CountToEnd, azblob.BlobAccessConditions{}, false)
	if err != nil {
		return fmt.Errorf("fatal: cannot download blob due to error: %s", err.Error())
	}

	blobBody := blobStream.Body(azblob.RetryReaderOptions{MaxRetryRequests: ste.MaxRetryPerDownloadBody})
	defer blobBody.Close()

	// step 4: pipe everything into Stdout
	_, err = io.Copy(os.Stdout, blobBody)
	if err != nil {
		return fmt.Errorf("fatal: cannot download blob to Stdout due to error: %s", err.Error())
	}

	return nil
}

func (cca *cookedCopyCmdArgs) processRedirectionUpload(blobUrl string, blockSize uint32) error {
	ctx := context.WithValue(context.TODO(), ste.ServiceAPIVersionOverride, ste.DefaultServiceApiVersion)

	// if no block size is set, then use default value
	if blockSize == 0 {
		blockSize = pipingDefaultBlockSize
	}

	// step 0: initialize pipeline
	p, err := createBlobPipeline(ctx, common.CredentialInfo{CredentialType: common.ECredentialType.Anonymous()})
	if err != nil {
		return err
	}

	// step 1: parse destination url
	u, err := url.Parse(blobUrl)
	if err != nil {
		return fmt.Errorf("fatal: cannot parse destination blob URL due to error: %s", err.Error())
	}

	// step 2: leverage high-level call in Blob SDK to upload stdin in parallel
	blockBlobUrl := azblob.NewBlockBlobURL(*u, p)
	_, err = azblob.UploadStreamToBlockBlob(ctx, os.Stdin, blockBlobUrl, azblob.UploadStreamToBlockBlobOptions{
		BufferSize: int(blockSize),
		MaxBuffers: pipingUploadParallelism,
	})

	return err
}

// handles the copy command
// dispatches the job order (in parts) to the storage engine
func (cca *cookedCopyCmdArgs) processCopyJobPartOrders() (err error) {
	ctx := context.WithValue(context.TODO(), ste.ServiceAPIVersionOverride, ste.DefaultServiceApiVersion)

	// verifies credential type and initializes credential info.
	// Note: Currently, only one credential type is necessary for source and destination.
	// For upload&download, only one side need credential.
	// For S2S copy, as azcopy-v10 use Put*FromUrl, only one credential is needed for destination.
	if cca.credentialInfo.CredentialType, err = getCredentialType(ctx, rawFromToInfo{
		fromTo:         cca.fromTo,
		source:         cca.source,
		destination:    cca.destination,
		sourceSAS:      cca.sourceSAS,
		destinationSAS: cca.destinationSAS,
	}); err != nil {
		return err
	}

	// For OAuthToken credential, assign OAuthTokenInfo to CopyJobPartOrderRequest properly,
	// the info will be transferred to STE.
	if cca.credentialInfo.CredentialType == common.ECredentialType.OAuthToken() {
		// Message user that they are using Oauth token for authentication,
		// in case of silently using cached token without consciousness。
		glcm.Info("Using OAuth token for authentication.")

		uotm := GetUserOAuthTokenManagerInstance()
		// Get token from env var or cache.
		if tokenInfo, err := uotm.GetTokenInfo(ctx); err != nil {
			return err
		} else {
			cca.credentialInfo.OAuthTokenInfo = *tokenInfo
		}
	}

	// initialize the fields that are constant across all job part orders
	jobPartOrder := common.CopyJobPartOrderRequest{
		JobID:           cca.jobID,
		FromTo:          cca.fromTo,
		ForceWrite:      cca.forceWrite,
		AutoDecompress:  cca.autoDecompress,
		Priority:        common.EJobPriority.Normal(),
		LogLevel:        cca.logVerbosity,
		ExcludeBlobType: cca.excludeBlobType,
		BlobAttributes: common.BlobTransferAttributes{
			BlobType:                 cca.blobType,
			BlockSizeInBytes:         cca.blockSize,
			ContentType:              cca.contentType,
			ContentEncoding:          cca.contentEncoding,
			ContentLanguage:          cca.contentLanguage,
			ContentDisposition:       cca.contentDisposition,
			CacheControl:             cca.cacheControl,
			BlockBlobTier:            cca.blockBlobTier,
			PageBlobTier:             cca.pageBlobTier,
			Metadata:                 cca.metadata,
			NoGuessMimeType:          cca.noGuessMimeType,
			PreserveLastModifiedTime: cca.preserveLastModifiedTime,
			PutMd5:                   cca.putMd5,
			MD5ValidationOption:      cca.md5ValidationOption,
		},
		// source sas is stripped from the source given by the user and it will not be stored in the part plan file.
		SourceSAS: cca.sourceSAS,

		// destination sas is stripped from the destination given by the user and it will not be stored in the part plan file.
		DestinationSAS: cca.destinationSAS,
		CommandString:  cca.commandString,
		CredentialInfo: cca.credentialInfo,
	}

	from := cca.fromTo.From()
	to := cca.fromTo.To()

	// Strip the SAS from the source and destination whenever there is SAS exists in URL.
	// Note: SAS could exists in source of S2S copy, even if the credential type is OAuth for destination.
	cca.source, cca.sourceSAS, err = SplitAuthTokenFromResource(cca.source, from)

	if err != nil {
		return err
	}

<<<<<<< HEAD
	switch to {
	case common.ELocation.Blob():
		toUrl, err := url.Parse(cca.destination)
		if err != nil {
			return fmt.Errorf("error parsing the destination url %s. Failed with error %s", toUrl.String(), err.Error())
		}
		blobParts := azblob.NewBlobURLParts(*toUrl)
		cca.destinationSAS = blobParts.SAS.Encode()
		jobPartOrder.DestinationSAS = cca.destinationSAS
		blobParts.SAS = azblob.SASQueryParameters{}
		bUrl := blobParts.URL()
		cca.destination = bUrl.String()
	case common.ELocation.File():
		toUrl, err := url.Parse(cca.destination)
		if err != nil {
			return fmt.Errorf("error parsing the destination url %s. Failed with error %s", toUrl.String(), err.Error())
		}
		fileParts := azfile.NewFileURLParts(*toUrl)
		cca.destinationSAS = fileParts.SAS.Encode()
		if cca.destinationSAS == "" {
			return fmt.Errorf("azure files only supports SAS token authentication")
		}
		jobPartOrder.DestinationSAS = cca.destinationSAS
		fileParts.SAS = azfile.SASQueryParameters{}
		fUrl := fileParts.URL()
		cca.destination = fUrl.String()
	case common.ELocation.BlobFS():
		toUrl, err := url.Parse(cca.destination)
		if err != nil {
			return fmt.Errorf("error parsing the destination url %s. Failed with error %s", toUrl.String(), err.Error())
		}
		bfsParts := azbfs.NewBfsURLParts(*toUrl)
		cca.destinationSAS = bfsParts.SAS.Encode()
		jobPartOrder.DestinationSAS = cca.destinationSAS
		bfsParts.SAS = azbfs.SASQueryParameters{}
		bfsUrl := bfsParts.URL()
		cca.destination = bfsUrl.String() // this escapes spaces in the destination
	case common.ELocation.Local():
		if cca.destination != common.Dev_Null { // don't mess at all with this special marker
			var result string
			result, err = filepath.Abs(cca.destination)

			if err != nil {
				return err
			}

			cca.destination = cleanLocalPath(result)
		}
=======
	jobPartOrder.SourceSAS = cca.sourceSAS
	jobPartOrder.SourceRoot, err = GetResourceRoot(cca.source, from)

	if err != nil {
		return err
>>>>>>> 094b5231
	}

	cca.destination, cca.destinationSAS, err = SplitAuthTokenFromResource(cca.destination, to)
	jobPartOrder.DestinationSAS = cca.destinationSAS
	jobPartOrder.DestinationRoot = cca.destination

	if err != nil {
		return err
	}

	// depending on the source and destination type, we process the cp command differently
	// Create enumerator and do enumerating
	switch cca.fromTo {
	case common.EFromTo.LocalBlob(),
		common.EFromTo.LocalBlobFS(),
		common.EFromTo.LocalFile(),
		common.EFromTo.BlobLocal(),
		common.EFromTo.FileLocal(),
		common.EFromTo.BlobFSLocal(),
		common.EFromTo.BlobBlob(),
		common.EFromTo.FileBlob(),
		common.EFromTo.S3Blob(),
		common.EFromTo.BenchmarkBlob(),
		common.EFromTo.BenchmarkBlobFS(),
		common.EFromTo.BenchmarkFile():

		var e *copyEnumerator
		e, err = cca.initEnumerator(jobPartOrder, ctx)
		if err != nil {
			return err
		}

		err = e.enumerate()
	case common.EFromTo.BlobTrash(), common.EFromTo.FileTrash():
		e, createErr := newRemoveEnumerator(cca)
		if createErr != nil {
			return createErr
		}

		err = e.enumerate()

	case common.EFromTo.BlobFSTrash():
		// TODO merge with BlobTrash case
		msg, err := removeBfsResources(cca)
		if err == nil {
			glcm.Exit(func(format common.OutputFormat) string {
				return msg
			}, common.EExitCode.Success())
		}

		return err

	// TODO: Hide the File to Blob direction temporarily, as service support on-going.
	// case common.EFromTo.FileBlob():
	// 	e := copyFileToNEnumerator(jobPartOrder)
	// 	err = e.enumerate(cca)
	default:
		return fmt.Errorf("copy direction %v is not supported\n", cca.fromTo)
	}

	if err != nil {
		if err == NothingToRemoveError || err == NothingScheduledError {
			return err // don't wrap it with anything that uses the word "error"
		} else {
			return fmt.Errorf("cannot start job due to error: %s.\n", err)
		}
	}

	return nil
}

// wraps call to lifecycle manager to wait for the job to complete
// if blocking is specified to true, then this method will never return
// if blocking is specified to false, then another goroutine spawns and wait out the job
func (cca *cookedCopyCmdArgs) waitUntilJobCompletion(blocking bool) {
	// print initial message to indicate that the job is starting
	glcm.Init(common.GetStandardInitOutputBuilder(cca.jobID.String(),
		fmt.Sprintf("%s%s%s.log",
			azcopyLogPathFolder,
			common.OS_PATH_SEPARATOR,
			cca.jobID),
		cca.isCleanupJob,
		cca.cleanupJobMessage))

	// initialize the times necessary to track progress
	cca.jobStartTime = time.Now()
	cca.intervalStartTime = time.Now()
	cca.intervalBytesTransferred = 0

	// hand over control to the lifecycle manager if blocking
	if blocking {
		glcm.InitiateProgressReporting(cca)
		glcm.SurrenderControl()
	} else {
		// non-blocking, return after spawning a go routine to watch the job
		glcm.InitiateProgressReporting(cca)
	}
}

func (cca *cookedCopyCmdArgs) Cancel(lcm common.LifecycleMgr) {
	// prompt for confirmation, except when enumeration is complete
	if !cca.isEnumerationComplete {
		answer := lcm.Prompt("The source enumeration is not complete, "+
			"cancelling the job at this point means it cannot be resumed.",
			common.PromptDetails{
				PromptType: common.EPromptType.Cancel(),
				ResponseOptions: []common.ResponseOption{
					common.EResponseOption.Yes(),
					common.EResponseOption.No(),
				},
			})

		if answer != common.EResponseOption.Yes() {
			// user aborted cancel
			return
		}
	}

	err := cookedCancelCmdArgs{jobID: cca.jobID}.process()
	if err != nil {
		lcm.Error("error occurred while cancelling the job " + cca.jobID.String() + ": " + err.Error())
	}
}

func (cca *cookedCopyCmdArgs) hasFollowup() bool {
	return cca.followupJobArgs != nil
}

func (cca *cookedCopyCmdArgs) launchFollowup(priorJobExitCode common.ExitCode) {
	go func() {
		glcm.AllowReinitiateProgressReporting()
		cca.followupJobArgs.priorJobExitCode = &priorJobExitCode
		err := cca.followupJobArgs.process()
		if err == NothingToRemoveError {
			glcm.Info("Cleanup completed (nothing needed to be deleted)")
			glcm.Exit(nil, common.EExitCode.Success())
		} else if err != nil {
			glcm.Error("failed to perform followup/cleanup job due to error: " + err.Error())
		}
		glcm.SurrenderControl()
	}()
}

func (cca *cookedCopyCmdArgs) getSuccessExitCode() common.ExitCode {
	if cca.priorJobExitCode != nil {
		return *cca.priorJobExitCode // in a chain of jobs our best case outcome is whatever the predecessor(s) finished with
	} else {
		return common.EExitCode.Success()
	}
}

func (cca *cookedCopyCmdArgs) ReportProgressOrExit(lcm common.LifecycleMgr) {
	// fetch a job status
	var summary common.ListJobSummaryResponse
	Rpc(common.ERpcCmd.ListJobSummary(), &cca.jobID, &summary)
	summary.IsCleanupJob = cca.isCleanupJob // only FE knows this, so we can only set it here
	cleanupStatusString := fmt.Sprintf("Cleanup %v/%v", summary.TransfersCompleted, summary.TotalTransfers)

	jobDone := summary.JobStatus.IsJobDone()

	// if json is not desired, and job is done, then we generate a special end message to conclude the job
	duration := time.Now().Sub(cca.jobStartTime) // report the total run time of the job

	if jobDone {
		exitCode := cca.getSuccessExitCode()
		if summary.TransfersFailed > 0 {
			exitCode = common.EExitCode.Error()
		}

		builder := func(format common.OutputFormat) string {
			if format == common.EOutputFormat.Json() {
				jsonOutput, err := json.Marshal(summary)
				common.PanicIfErr(err)
				return string(jsonOutput)
			} else {
				screenStats, logStats := formatExtraStats(cca.fromTo, summary.AverageIOPS, summary.AverageE2EMilliseconds, summary.NetworkErrorPercentage, summary.ServerBusyPercentage)

				output := fmt.Sprintf(
					`

Job %s summary
Elapsed Time (Minutes): %v
Total Number Of Transfers: %v
Number of Transfers Completed: %v
Number of Transfers Failed: %v
Number of Transfers Skipped: %v
TotalBytesTransferred: %v
Final Job Status: %v%s%s
`,
					summary.JobID.String(),
					ste.ToFixed(duration.Minutes(), 4),
					summary.TotalTransfers,
					summary.TransfersCompleted,
					summary.TransfersFailed,
					summary.TransfersSkipped,
					summary.TotalBytesTransferred,
					summary.JobStatus,
					screenStats,
					formatPerfAdvice(summary.PerformanceAdvice))

				// abbreviated output for cleanup jobs
				if cca.isCleanupJob {
					output = fmt.Sprintf("%s: %s)", cleanupStatusString, summary.JobStatus)
				}

				// log to job log
				jobMan, exists := ste.JobsAdmin.JobMgr(summary.JobID)
				if exists {
					jobMan.Log(pipeline.LogInfo, logStats+"\n"+output)
				}
				return output
			}
		}

		if cca.hasFollowup() {
			lcm.Exit(builder, common.EExitCode.NoExit()) // leave the app running to process the followup
			cca.launchFollowup(exitCode)
			lcm.SurrenderControl() // the followup job will run on its own goroutines
		} else {
			lcm.Exit(builder, exitCode)
		}
	}

	var computeThroughput = func() float64 {
		// compute the average throughput for the last time interval
		bytesInMb := float64(float64(summary.BytesOverWire-cca.intervalBytesTransferred) / float64(base10Mega))
		timeElapsed := time.Since(cca.intervalStartTime).Seconds()

		// reset the interval timer and byte count
		cca.intervalStartTime = time.Now()
		cca.intervalBytesTransferred = summary.BytesOverWire

		return common.Iffloat64(timeElapsed != 0, bytesInMb/timeElapsed, 0) * 8
	}

	glcm.Progress(func(format common.OutputFormat) string {
		if format == common.EOutputFormat.Json() {
			jsonOutput, err := json.Marshal(summary)
			common.PanicIfErr(err)
			return string(jsonOutput)
		} else {
			// abbreviated output for cleanup jobs
			if cca.isCleanupJob {
				return cleanupStatusString
			}

			// if json is not needed, then we generate a message that goes nicely on the same line
			// display a scanning keyword if the job is not completely ordered
			var scanningString = " (scanning...)"
			if summary.CompleteJobOrdered {
				scanningString = ""
			}

			throughput := computeThroughput()
			throughputString := fmt.Sprintf("2-sec Throughput (Mb/s): %v", ste.ToFixed(throughput, 4))
			if throughput == 0 {
				// As there would be case when no bits sent from local, e.g. service side copy, when throughput = 0, hide it.
				throughputString = ""
			}

			// indicate whether constrained by disk or not
			isBenchmark := cca.fromTo.From() == common.ELocation.Benchmark()
			perfString, diskString := getPerfDisplayText(summary.PerfStrings, summary.PerfConstraint, duration, isBenchmark)

			return fmt.Sprintf("%.1f %%, %v Done, %v Failed, %v Pending, %v Skipped, %v Total%s, %s%s%s",
				summary.PercentComplete,
				summary.TransfersCompleted,
				summary.TransfersFailed,
				summary.TotalTransfers-(summary.TransfersCompleted+summary.TransfersFailed+summary.TransfersSkipped),
				summary.TransfersSkipped, summary.TotalTransfers, scanningString, perfString, throughputString, diskString)
		}
	})
}

func formatPerfAdvice(advice []common.PerformanceAdvice) string {
	if len(advice) == 0 {
		return ""
	}
	b := strings.Builder{}
	b.WriteString("\n\n") // two newlines to separate the perf results from everything else
	b.WriteString("Performance benchmark results: \n")
	b.WriteString("Note: " + common.BenchmarkPreviewNotice + "\n")
	for _, a := range advice {
		b.WriteString("\n")
		pri := "Main"
		if !a.PriorityAdvice {
			pri = "Additional"
		}
		b.WriteString(pri + " Result:\n")
		b.WriteString("  Code:   " + a.Code + "\n")
		b.WriteString("  Desc:   " + a.Title + "\n")
		b.WriteString("  Reason: " + a.Reason + "\n")
	}
	b.WriteString("\n")
	b.WriteString(common.BenchmarkFinalDisclaimer)
	if runtime.GOOS == "linux" {
		b.WriteString(common.BenchmarkLinuxExtraDisclaimer)
	}
	return b.String()
}

// format extra stats to include in the log.  If benchmarking, also output them on screen (but not to screen in normal
// usage because too cluttered)
func formatExtraStats(fromTo common.FromTo, avgIOPS int, avgE2EMilliseconds int, networkErrorPercent float32, serverBusyPercent float32) (screenStats, logStats string) {
	logStats = fmt.Sprintf(
		`

Diagnostic stats:
IOPS: %v
End-to-end ms per request: %v
Network Errors: %.2f%%
Server Busy: %.2f%%`,
		avgIOPS, avgE2EMilliseconds, networkErrorPercent, serverBusyPercent)

	if fromTo.From() == common.ELocation.Benchmark() {
		screenStats = logStats
		logStats = "" // since will display in the screen stats, and they get logged too
	}

	return
}

// Is disk speed looking like a constraint on throughput?  Ignore the first little-while,
// to give an (arbitrary) amount of time for things to reach steady-state.
func getPerfDisplayText(perfDiagnosticStrings []string, constraint common.PerfConstraint, durationOfJob time.Duration, isBench bool) (perfString string, diskString string) {
	perfString = ""
	if shouldDisplayPerfStates() {
		perfString = "[States: " + strings.Join(perfDiagnosticStrings, ", ") + "], "
	}

	haveBeenRunningLongEnoughToStabilize := durationOfJob.Seconds() > 30                                    // this duration is an arbitrary guestimate
	if constraint != common.EPerfConstraint.Unknown() && haveBeenRunningLongEnoughToStabilize && !isBench { // don't display when benchmarking, because we got some spurious slow "disk" constraint reports there - which would be confusing given there is no disk in release 1 of benchmarking
		diskString = fmt.Sprintf(" (%s may be limiting speed)", constraint)
	} else {
		diskString = ""
	}
	return
}

func shouldDisplayPerfStates() bool {
	return glcm.GetEnvironmentVariable(common.EEnvironmentVariable.ShowPerfStates()) != ""
}

func isStdinPipeIn() (bool, error) {
	// check the Stdin to see if we are uploading or downloading
	info, err := os.Stdin.Stat()
	if err != nil {
		return false, fmt.Errorf("fatal: failed to read from Stdin due to error: %s", err)
	}

	// if the stdin is a named pipe, then we assume there will be data on the stdin
	// the reason for this assumption is that we do not know when will the data come in
	// it could come in right away, or come in 10 minutes later
	return info.Mode()&os.ModeNamedPipe != 0, nil
}

// TODO check file size, max is 4.75TB
func init() {
	raw := rawCopyCmdArgs{}

	// cpCmd represents the cp command
	cpCmd := &cobra.Command{
		Use:        "copy [source] [destination]",
		Aliases:    []string{"cp", "c"},
		SuggestFor: []string{"cpy", "cy", "mv"}, //TODO why does message appear twice on the console
		Short:      copyCmdShortDescription,
		Long:       copyCmdLongDescription,
		Example:    copyCmdExample,
		Args: func(cmd *cobra.Command, args []string) error {
			if len(args) == 1 { // redirection
				if stdinPipeIn, err := isStdinPipeIn(); stdinPipeIn == true {
					raw.src = pipeLocation
					raw.dst = args[0]
				} else {
					if err != nil {
						return fmt.Errorf("fatal: failed to read from Stdin due to error: %s", err)
					} else {
						raw.src = args[0]
						raw.dst = pipeLocation
					}
				}
			} else if len(args) == 2 { // normal copy
				raw.src = args[0]
				raw.dst = args[1]
			} else {
				return errors.New("wrong number of arguments, please refer to the help page on usage of this command")
			}
			return nil
		},
		Run: func(cmd *cobra.Command, args []string) {
			cooked, err := raw.cook()
			if err != nil {
				glcm.Error("failed to parse user input due to error: " + err.Error())
			}

			glcm.Info("Scanning...")

			cooked.commandString = copyHandlerUtil{}.ConstructCommandStringFromArgs()
			err = cooked.process()
			if err != nil {
				glcm.Error("failed to perform copy command due to error: " + err.Error())
			}

			glcm.SurrenderControl()
		},
	}
	rootCmd.AddCommand(cpCmd)

	// filters change which files get transferred
	cpCmd.PersistentFlags().BoolVar(&raw.stripTopDir, "strip-top-dir", false, "strip the source's root folder from the destination path, akin to \"cp dir/*\". E.g. sourcedir/subdir1/file1 copies to subdir1/file1 on destination; whereas without --strip-top-dir, it copies to sourcedir/subdir1/file1. May be used with and without --recursive. Without --recursive, just copies files under the folder but does not recurse into sub-directories")
	cpCmd.PersistentFlags().BoolVar(&raw.followSymlinks, "follow-symlinks", false, "follow symbolic links when uploading from local file system.")
	cpCmd.PersistentFlags().StringVar(&raw.include, "include-pattern", "", "only include these files when copying. "+
		"Support use of *. Files should be separated with ';'.")
	cpCmd.PersistentFlags().StringVar(&raw.includePath, "include-path", "", "only include these paths when copying. "+
		"Does not support using wildcards. Checks relative path prefix. ex. myFolder;myFolder/subDirName/file.pdf")
	cpCmd.PersistentFlags().StringVar(&raw.excludePath, "exclude-path", "", "exclude these paths when copying. "+
		"Does not support using wildcards. Checks relative path prefix. ex. myFolder;myFolder/subDirName/file.pdf")
	// This flag is implemented only for Storage Explorer.
	cpCmd.PersistentFlags().StringVar(&raw.listOfFilesToCopy, "list-of-files", "", "defines the location of json which has the list of only files to be copied")
	cpCmd.PersistentFlags().StringVar(&raw.exclude, "exclude-pattern", "", "exclude these files when copying. Support use of *.")
	cpCmd.PersistentFlags().StringVar(&raw.forceWrite, "overwrite", "true", "defines whether to overwrite the conflicting files at the destination. Could be set to true, false, or prompt.")
	cpCmd.PersistentFlags().BoolVar(&raw.autoDecompress, "decompress", false, "automatically decompress files when downloading, if their content-encoding indicates that they are compressed. The supported content-encoding values are 'gzip' and 'deflate'. File extensions of '.gz'/'.gzip' or '.zz' aren't necessary, but will be removed if present.")
	cpCmd.PersistentFlags().BoolVar(&raw.recursive, "recursive", false, "look into sub-directories recursively when uploading from local file system.")
	cpCmd.PersistentFlags().StringVar(&raw.fromTo, "from-to", "", "optionally specifies the source destination combination. For Example: LocalBlob, BlobLocal, LocalBlobFS.")
	cpCmd.PersistentFlags().StringVar(&raw.excludeBlobType, "exclude-blob-type", "", "optionally specifies the type of blob (BlockBlob/ PageBlob/ AppendBlob) to exclude when copying blobs from Container / Account. Use of "+
		"this flag is not applicable for copying data from non azure-service to service. More than one blob should be separated by ';' ")
	// options change how the transfers are performed
	cpCmd.PersistentFlags().Float64Var(&raw.blockSizeMB, "block-size-mb", 0, "use this block size (specified in MiB) when uploading to/downloading from Azure Storage. Default is automatically calculated based on file size. Decimal fractions are allowed - e.g. 0.25")
	cpCmd.PersistentFlags().StringVar(&raw.logVerbosity, "log-level", "INFO", "define the log verbosity for the log file, available levels: INFO(all requests/responses), WARNING(slow responses), ERROR(only failed requests), and NONE(no output logs).")
	cpCmd.PersistentFlags().StringVar(&raw.blobType, "blob-type", "Detect", "defines the type of blob at the destination. This is used in case of upload / account to account copy. Use --blob-type detect for auto-detection of VHD and VHDX files as page blobs when no source blob type is available. (For instance, a VHD from local/Azure Files/S3 is detected as a page blob, but a VHD from blob would be detected as its source type)")
	cpCmd.PersistentFlags().StringVar(&raw.blockBlobTier, "block-blob-tier", "None", "upload block blob to Azure Storage using this blob tier.")
	cpCmd.PersistentFlags().StringVar(&raw.pageBlobTier, "page-blob-tier", "None", "upload page blob to Azure Storage using this blob tier.")
	cpCmd.PersistentFlags().StringVar(&raw.metadata, "metadata", "", "upload to Azure Storage with these key-value pairs as metadata.")
	cpCmd.PersistentFlags().StringVar(&raw.contentType, "content-type", "", "specifies content type of the file. Implies no-guess-mime-type. Returned on download.")
	cpCmd.PersistentFlags().StringVar(&raw.contentEncoding, "content-encoding", "", "set the content-encoding header. Returned on download.")
	cpCmd.PersistentFlags().StringVar(&raw.contentDisposition, "content-disposition", "", "set the content-disposition header. Returned on download.")
	cpCmd.PersistentFlags().StringVar(&raw.contentLanguage, "content-language", "", "set the content-language header. Returned on download.")
	cpCmd.PersistentFlags().StringVar(&raw.cacheControl, "cache-control", "", "set the cache-control header. Returned on download.")
	cpCmd.PersistentFlags().BoolVar(&raw.noGuessMimeType, "no-guess-mime-type", false, "prevents AzCopy from detecting the content-type based on the extension/content of the file.")
	cpCmd.PersistentFlags().BoolVar(&raw.preserveLastModifiedTime, "preserve-last-modified-time", false, "only available when destination is file system.")
	cpCmd.PersistentFlags().BoolVar(&raw.putMd5, "put-md5", false, "create an MD5 hash of each file, and save the hash as the Content-MD5 property of the destination blob/file. (By default the hash is NOT created.) Only available when uploading.")
	cpCmd.PersistentFlags().StringVar(&raw.md5ValidationOption, "check-md5", common.DefaultHashValidationOption.String(), "specifies how strictly MD5 hashes should be validated when downloading. Only available when downloading. Available options: NoCheck, LogOnly, FailIfDifferent, FailIfDifferentOrMissing.")

	cpCmd.PersistentFlags().BoolVar(&raw.CheckLength, "check-length", true, "Check the length of a file on the destination after the transfer. If there is a mismatch between source and destination, fail the transfer.")
	cpCmd.PersistentFlags().BoolVar(&raw.s2sPreserveProperties, "s2s-preserve-properties", true, "preserve full properties during service to service copy. "+
		"For S3 and Azure File non-single file source, as list operation doesn't return full properties of objects/files, to preserve full properties AzCopy needs to send one additional request per object/file.")
	cpCmd.PersistentFlags().BoolVar(&raw.s2sPreserveAccessTier, "s2s-preserve-access-tier", true, "preserve access tier during service to service copy. "+
		"please refer to https://docs.microsoft.com/en-us/azure/storage/blobs/storage-blob-storage-tiers to ensure destination storage account supports setting access tier. "+
		"In the cases that setting access tier is not supported, please use s2sPreserveAccessTier=false to bypass copying access tier. ")
	cpCmd.PersistentFlags().BoolVar(&raw.s2sSourceChangeValidation, "s2s-detect-source-changed", false, "check if source has changed after enumerating. "+
		"For S2S copy, as source is a remote resource, validating whether source has changed need additional request costs. ")
	cpCmd.PersistentFlags().StringVar(&raw.s2sInvalidMetadataHandleOption, "s2s-handle-invalid-metadata", common.DefaultInvalidMetadataHandleOption.String(), "specifies how invalid metadata keys are handled. AvailabeOptions: ExcludeIfInvalid, FailIfInvalid, RenameIfInvalid.")

	// s2sGetPropertiesInBackend is an optional flag for controlling whether S3 object's or Azure file's full properties are get during enumerating in frontend or
	// right before transferring in ste(backend).
	// The traditional behavior of all existing enumerator is to get full properties during enumerating(more specifically listing),
	// while this could cause big performance issue for S3 and Azure file, where listing doesn't return full properties,
	// and enumerating logic do fetching properties sequentially!
	// To achieve better performance and at same time have good control for overall go routine numbers, getting property in ste is introduced,
	// so properties can be get in parallel, at same time no additional go routines are created for this specific job.
	// The usage of this hidden flag is to provide fallback to traditional behavior, when service supports returning full properties during list.
	cpCmd.PersistentFlags().BoolVar(&raw.s2sGetPropertiesInBackend, "s2s-get-properties-in-backend", true, "get S3 objects' or Azure files' properties in backend, if properties need to be accessed. Properties need to be accessed if s2s-preserve-properties is true, and in certain other cases where we need the properties for modification time checks or MD5 checks")

	// permanently hidden
	// Hide the list-of-files flag since it is implemented only for Storage Explorer.
	cpCmd.PersistentFlags().MarkHidden("list-of-files")
	cpCmd.PersistentFlags().MarkHidden("s2s-get-properties-in-backend")

	// Hide the flush-threshold flag since it is implemented only for CI.
	cpCmd.PersistentFlags().Uint32Var(&ste.ADLSFlushThreshold, "flush-threshold", 7500, "Adjust the number of blocks to flush at once on ADLS gen 2")
	cpCmd.PersistentFlags().MarkHidden("flush-threshold")
}<|MERGE_RESOLUTION|>--- conflicted
+++ resolved
@@ -806,62 +806,11 @@
 		return err
 	}
 
-<<<<<<< HEAD
-	switch to {
-	case common.ELocation.Blob():
-		toUrl, err := url.Parse(cca.destination)
-		if err != nil {
-			return fmt.Errorf("error parsing the destination url %s. Failed with error %s", toUrl.String(), err.Error())
-		}
-		blobParts := azblob.NewBlobURLParts(*toUrl)
-		cca.destinationSAS = blobParts.SAS.Encode()
-		jobPartOrder.DestinationSAS = cca.destinationSAS
-		blobParts.SAS = azblob.SASQueryParameters{}
-		bUrl := blobParts.URL()
-		cca.destination = bUrl.String()
-	case common.ELocation.File():
-		toUrl, err := url.Parse(cca.destination)
-		if err != nil {
-			return fmt.Errorf("error parsing the destination url %s. Failed with error %s", toUrl.String(), err.Error())
-		}
-		fileParts := azfile.NewFileURLParts(*toUrl)
-		cca.destinationSAS = fileParts.SAS.Encode()
-		if cca.destinationSAS == "" {
-			return fmt.Errorf("azure files only supports SAS token authentication")
-		}
-		jobPartOrder.DestinationSAS = cca.destinationSAS
-		fileParts.SAS = azfile.SASQueryParameters{}
-		fUrl := fileParts.URL()
-		cca.destination = fUrl.String()
-	case common.ELocation.BlobFS():
-		toUrl, err := url.Parse(cca.destination)
-		if err != nil {
-			return fmt.Errorf("error parsing the destination url %s. Failed with error %s", toUrl.String(), err.Error())
-		}
-		bfsParts := azbfs.NewBfsURLParts(*toUrl)
-		cca.destinationSAS = bfsParts.SAS.Encode()
-		jobPartOrder.DestinationSAS = cca.destinationSAS
-		bfsParts.SAS = azbfs.SASQueryParameters{}
-		bfsUrl := bfsParts.URL()
-		cca.destination = bfsUrl.String() // this escapes spaces in the destination
-	case common.ELocation.Local():
-		if cca.destination != common.Dev_Null { // don't mess at all with this special marker
-			var result string
-			result, err = filepath.Abs(cca.destination)
-
-			if err != nil {
-				return err
-			}
-
-			cca.destination = cleanLocalPath(result)
-		}
-=======
 	jobPartOrder.SourceSAS = cca.sourceSAS
 	jobPartOrder.SourceRoot, err = GetResourceRoot(cca.source, from)
 
 	if err != nil {
 		return err
->>>>>>> 094b5231
 	}
 
 	cca.destination, cca.destinationSAS, err = SplitAuthTokenFromResource(cca.destination, to)
