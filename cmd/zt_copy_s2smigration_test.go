--- conflicted
+++ resolved
@@ -68,7 +68,6 @@
 
 func getDefaultRawCopyInput(src, dst string) rawCopyCmdArgs {
 	return rawCopyCmdArgs{
-<<<<<<< HEAD
 		src:                                     src,
 		dst:                                     dst,
 		recursive:                               true,
@@ -84,25 +83,8 @@
 		s2sSourceChangeValidation:               defaultS2SSourceChangeValidation,
 		s2sInvalidMetadataHandleOption:          defaultS2SInvalideMetadataHandleOption.String(),
 		forceWrite:                              common.EOverwriteOption.True().String(),
-		internalDisableContainerFailureTransfer: true,
-=======
-		src:                            src,
-		dst:                            dst,
-		recursive:                      true,
-		logVerbosity:                   defaultLogVerbosityForCopy,
-		output:                         defaultOutputFormatForCopy,
-		blobType:                       defaultBlobTypeForCopy,
-		blockBlobTier:                  defaultBlockBlobTierForCopy,
-		pageBlobTier:                   defaultPageBlobTierForCopy,
-		md5ValidationOption:            common.DefaultHashValidationOption.String(),
-		s2sGetPropertiesInBackend:      defaultS2SGetPropertiesInBackend,
-		s2sPreserveAccessTier:          defaultS2SPreserveAccessTier,
-		s2sPreserveProperties:          defaultS2SPreserveProperties,
-		s2sSourceChangeValidation:      defaultS2SSourceChangeValidation,
-		s2sInvalidMetadataHandleOption: defaultS2SInvalideMetadataHandleOption.String(),
-		forceWrite:                     common.EOverwriteOption.True().String(),
-		preserveOwner:                  common.PreserveOwnerDefault,
->>>>>>> 3c12e7fa
+		preserveOwner:                           common.PreserveOwnerDefault,
+    internalDisableContainerFailureTransfer: true,
 	}
 }
 
