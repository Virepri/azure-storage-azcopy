--- conflicted
+++ resolved
@@ -281,14 +281,9 @@
 		// Create & initialize this transfer's Job Part Plan Transfer
 		jppt := JobPartPlanTransfer{
 			SrcOffset:      currentSrcStringOffset, // SrcOffset of the src string
-<<<<<<< HEAD
 			SrcLength:      uint32(len(order.Transfers[t].Source)),
 			DstLength:      uint32(len(order.Transfers[t].Destination)),
-=======
-			SrcLength:      int16(len(order.Transfers[t].Source)),
-			DstLength:      int16(len(order.Transfers[t].Destination)),
 			EntityType:     order.Transfers[t].EntityType,
->>>>>>> 3c12e7fa
 			ModifiedTime:   order.Transfers[t].LastModifiedTime.UnixNano(),
 			SourceSize:     order.Transfers[t].SourceSize,
 			CompletionTime: 0,
