--- conflicted
+++ resolved
@@ -350,13 +350,7 @@
 	id.SetCompletionNotificationSent()
 
 	// track progress
-<<<<<<< HEAD
 	if jptm.IsLive() {
-		n := uint64(jptm.Info().BlockSize) // TODO: this is just an assumption/approximation (since last one in each file will be different). Maybe add Length into chunkID one day, and use that...
-		atomic.AddUint64(&jptm.atomicSuccessfulBytes, n)
-		JobsAdmin.AddSuccessfulBytesInActiveFiles(n)
-=======
-	if jptm.TransferStatus() > 0 {
 		info := jptm.Info()
 		successBytesDelta := common.AtomicMorphInt64(&jptm.atomicSuccessfulBytes, func(old int64) (new int64, delta interface{}) {
 			new = old + int64(info.BlockSize) // assume we just completed a full block
@@ -368,7 +362,6 @@
 		}).(int64)
 
 		JobsAdmin.AddSuccessfulBytesInActiveFiles(successBytesDelta)
->>>>>>> 18a17c5d
 	}
 
 	// Do our actual processing
